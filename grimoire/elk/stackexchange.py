#!/usr/bin/python3
# -*- coding: utf-8 -*-
#
#
# Copyright (C) 2015 Bitergia
#
# This program is free software; you can redistribute it and/or modify
# it under the terms of the GNU General Public License as published by
# the Free Software Foundation; either version 3 of the License, or
# (at your option) any later version.
#
# This program is distributed in the hope that it will be useful,
# but WITHOUT ANY WARRANTY; without even the implied warranty of
# MERCHANTABILITY or FITNESS FOR A PARTICULAR PURPOSE. See the
# GNU General Public License for more details.
#
# You should have received a copy of the GNU General Public License
# along with this program; if not, write to the Free Software
# Foundation, Inc., 59 Temple Place - Suite 330, Boston, MA 02111-1307, USA.
#
# Authors:
#   Alvaro del Castillo San Felix <acs@bitergia.com>
#

import json
import logging

from datetime import datetime

from grimoire.elk.enrich import Enrich, metadata

from .utils import unixtime_to_datetime

class StackExchangeEnrich(Enrich):

    def get_field_unique_id(self):
        return "question_id"

    def get_field_author(self):
        return "owner"

    def get_elastic_mappings(self):

        mapping = """
        {
            "properties": {
                "title_analyzed": {
                  "type": "string",
                  "index":"analyzed"
                },
                "question_tags_analyzed": {
                    "type": "string",
                    "index":"analyzed"
                },
                "answer_tags_analyzed": {
                    "type": "string",
                    "index":"analyzed"
                },
                "question_tags_custom_analyzed" : {
                  "type" : "string",
                  "analyzer" : "comma"
                }
           }
        } """

        # For ES 5
        # "question_tags_custom_analyzed_5" : {
        #   "type" : "string",
        #   "analyzer" : "comma",
        #   "fielddata" : "true" }


        return {"items":mapping}

    def get_sh_identity(self, item, identity_field=None):
        identity = {}

        user = item
        if 'data' in item:
            user = item['data'][identity_field]
        elif identity_field in item:
            # for answers
            user = item[identity_field]

        identity['username'] = user['display_name']
        identity['email'] = None
        identity['name'] = user['display_name']

        return identity

    def get_identities(self, item):
        """ Return the identities from an item """
        identities = []

        item = item['data']

        for identity in ['owner']:
            if identity in item and item[identity]:
                user = self.get_sh_identity(item[identity])
                identities.append(user)
            if 'answers' in item:
                for answer in item['answers']:
                    user = self.get_sh_identity(answer[identity])
                    identities.append(user)
        return identities

<<<<<<< HEAD
=======
    def get_item_sh(self, item, identity_field):
        """ Add sorting hat enrichment fields for the author of the item """

        eitem = {}  # Item enriched

        update_date = unixtime_to_datetime(item["last_activity_date"])

        # Add Sorting Hat fields
        if identity_field not in item:
            return eitem
        identity  = self.get_sh_identity(item[identity_field])
        eitem = self.get_item_sh_fields(identity, update_date)

        return eitem

    @metadata
>>>>>>> 4e406b7e
    def get_rich_item(self, item, kind='question', question_tags = None):
        eitem = {}

        # Fields common in questions and answers
        common_fields = ["title", "comment_count", "question_id",
                         "delete_vote_count", "up_vote_count",
                         "down_vote_count","favorite_count", "view_count",
                         "last_activity_date", "link", "score", "tags"]

        if kind == 'question':
            # metadata fields to copy, only in question (perceval item)
            copy_fields = ["metadata__updated_on","metadata__timestamp","ocean-unique-id","origin"]
            for f in copy_fields:
                if f in item:
                    eitem[f] = item[f]
                else:
                    eitem[f] = None
            # The real data
            question = item['data']

            eitem["type"] = 'question'
            eitem["author"] = question['owner']['display_name']
            eitem["author_link"] = None
            if 'link' in question['owner']:
                eitem["author_link"] = question['owner']['link']
            if 'reputation' in question['owner']:
                eitem["author_reputation"] = question['owner']['reputation']

            # data fields to copy
            copy_fields = common_fields + ['answer_count']
            for f in copy_fields:
                if f in question:
                    eitem[f] = question[f]
                else:
                    eitem[f] = None

            eitem["question_tags"] = ",".join(question['tags'])
            eitem["question_tags_analyzed"] = ",".join(question['tags'])
            eitem["question_tags_custom_analyzed"] = ",".join(question['tags'])

            # Fields which names are translated
            map_fields = {"title": "question_title"
                          }
            for fn in map_fields:
                eitem[map_fields[fn]] = question[fn]

            creation_date = unixtime_to_datetime(question["creation_date"]).isoformat()
            eitem['creation_date'] = creation_date
            eitem.update(self.get_grimoire_fields(creation_date, "question"))

            if self.sortinghat:
                eitem.update(self.get_item_sh(item))

        elif kind == 'answer':
            answer = item

            eitem["type"] = 'answer'
            eitem["author"] = answer['owner']['display_name']
            eitem["author_link"] = None
            if 'link' in answer['owner']:
                eitem["author_link"] = answer['owner']['link']
            if 'reputation' in answer['owner']:
                eitem["author_reputation"] = answer['owner']['reputation']

            # data fields to copy
            copy_fields = common_fields + ["creation_date", "is_accepted", "answer_id"]
            for f in copy_fields:
                if f in answer:
                    eitem[f] = answer[f]
                else:
                    eitem[f] = None

            eitem["question_tags"] = question_tags
            eitem["question_tags_analyzed"] = question_tags
            eitem["answer_tags"] = ",".join(answer['tags'])
            eitem["answer_tags_analyzed"] = ",".join(answer['tags'])

            # Fields which names are translated
            map_fields = {"title": "question_title"
                          }
            for fn in map_fields:
                eitem[map_fields[fn]] = answer[fn]

            creation_date = unixtime_to_datetime(answer["creation_date"]).isoformat()
            eitem['creation_date'] = creation_date
            eitem.update(self.get_grimoire_fields(creation_date, "answer"))

            if self.sortinghat:
                # date field must be the same than in question to share code
                answer[self.get_field_date()] = eitem['creation_date']
                eitem[self.get_field_date()] = eitem['creation_date']
                eitem.update(self.get_item_sh(answer))

        return eitem

    def enrich_items(self, items):
        max_items = self.elastic.max_items_bulk
        current = 0
        total = 0
        bulk_json = ""

        url = self.elastic.index_url+'/items/_bulk'

        logging.debug("Adding items to %s (in %i packs)", url, max_items)

        for item in items:
            if current >= max_items:
                self.requests.put(url, data=bulk_json)
                bulk_json = ""
                current = 0

            rich_item = self.get_rich_item(item)
            data_json = json.dumps(rich_item)
            bulk_json += '{"index" : {"_id" : "%s" } }\n' % \
                (rich_item[self.get_field_unique_id()])
            bulk_json += data_json +"\n"  # Bulk document
            current += 1
            total += 1
            # Time to enrich also de answers
            if 'answers' in item['data']:
                for answer in item['data']['answers']:
                    rich_answer = self.get_rich_item(answer, kind='answer', question_tags=rich_item['question_tags'])
                    data_json = json.dumps(rich_answer)
                    bulk_json += '{"index" : {"_id" : "%i_%i" } }\n' % \
                        (rich_answer[self.get_field_unique_id()],
                         rich_answer['answer_id'])
                    bulk_json += data_json +"\n"  # Bulk document
                    current += 1
                    total += 1

        self.requests.put(url, data = bulk_json)

        return total<|MERGE_RESOLUTION|>--- conflicted
+++ resolved
@@ -104,25 +104,7 @@
                     identities.append(user)
         return identities
 
-<<<<<<< HEAD
-=======
-    def get_item_sh(self, item, identity_field):
-        """ Add sorting hat enrichment fields for the author of the item """
-
-        eitem = {}  # Item enriched
-
-        update_date = unixtime_to_datetime(item["last_activity_date"])
-
-        # Add Sorting Hat fields
-        if identity_field not in item:
-            return eitem
-        identity  = self.get_sh_identity(item[identity_field])
-        eitem = self.get_item_sh_fields(identity, update_date)
-
-        return eitem
-
     @metadata
->>>>>>> 4e406b7e
     def get_rich_item(self, item, kind='question', question_tags = None):
         eitem = {}
 
